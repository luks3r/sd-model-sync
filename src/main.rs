--- conflicted
+++ resolved
@@ -1,174 +1,14 @@
-<<<<<<< HEAD
 mod argparser;
 mod configuration;
-=======
-use std::path::{Path, PathBuf};
-
-use log::{debug, info, LevelFilter};
-use relative_path::{RelativePath, RelativePathBuf};
-use serde::Deserialize;
-
->>>>>>> f312b484
 mod link;
 
 use std::path::PathBuf;
-
-<<<<<<< HEAD
 use argparser::ArgumentParser;
 use configuration::{ComfyUIConfig, Config, FolderStructure, GeneralConfig, WebUIConfig};
 
 use log::{debug, LevelFilter};
 
 fn setup_logger(verbosity: u8) -> Result<(), Box<dyn std::error::Error>> {
-=======
-        for (from, to_path) in paths {
-            debug!("Hard linking {} to {}", from.display(), to_path.display());
-            link::create_hard_link(from, to_path)?;
-        }
-
-        Ok(())
-    }
-
-    fn soft_link_to(&self, to: &Self) -> Result<(), std::io::Error> {
-        let paths = [
-            (&self.checkpoints, &to.checkpoints),
-            (&self.loras, &to.loras),
-            (&self.controlnet, &to.controlnet),
-            (&self.upscale_models, &to.upscale_models),
-            (&self.vae, &to.vae),
-        ];
-
-        for (from, to_path) in paths {
-            debug!("Soft linking {} to {}", from.display(), to_path.display());
-            link::create_symlink(from, to_path)?;
-        }
-
-        Ok(())
-    }
-}
-
-#[derive(Debug, Deserialize, Clone)]
-struct ComfyUIConfig {
-    enabled: bool,
-    path: Option<PathBuf>,
-    #[serde(default = "get_default_structure_comfyui")]
-    config: RelativeFolderStructure,
-}
-
-fn get_default_structure_comfyui() -> RelativeFolderStructure {
-    RelativeFolderStructure {
-        checkpoints: RelativePath::new("checkpoints").to_relative_path_buf(),
-        loras: RelativePath::new("loras").to_relative_path_buf(),
-        controlnet: RelativePath::new("controlnet").to_relative_path_buf(),
-        upscale_models: RelativePath::new("upscale_models").to_relative_path_buf(),
-        vae: RelativePath::new("vae").to_relative_path_buf(),
-    }
-}
-
-impl Default for ComfyUIConfig {
-    fn default() -> Self {
-        Self {
-            enabled: false,
-            path: None,
-            config: get_default_structure_comfyui(),
-        }
-    }
-}
-
-impl TryInto<FolderStructure> for ComfyUIConfig {
-    type Error = String;
-
-    fn try_into(self) -> Result<FolderStructure, Self::Error> {
-        match self.path {
-            Some(path) => Ok(FolderStructure::from_relative(path, self.config)),
-            None => Err("Path cannot be empty".to_string()),
-        }
-    }
-}
-
-#[derive(Debug, Deserialize, Clone)]
-struct WebUIConfig {
-    enabled: bool,
-    path: Option<PathBuf>,
-    #[serde(default = "get_default_structure_webui")]
-    config: RelativeFolderStructure,
-}
-
-fn get_default_structure_webui() -> RelativeFolderStructure {
-    RelativeFolderStructure {
-        checkpoints: RelativePath::new("Stable-diffusion").to_relative_path_buf(),
-        loras: RelativePath::new("Lora").to_relative_path_buf(),
-        controlnet: RelativePath::new("ControlNet").to_relative_path_buf(),
-        upscale_models: RelativePath::new("ESRGAN").to_relative_path_buf(),
-        vae: RelativePath::new("VAE").to_relative_path_buf(),
-    }
-}
-
-impl Default for WebUIConfig {
-    fn default() -> Self {
-        Self {
-            enabled: false,
-            path: None,
-            config: get_default_structure_webui(),
-        }
-    }
-}
-
-impl TryInto<FolderStructure> for WebUIConfig {
-    type Error = String;
-
-    fn try_into(self) -> Result<FolderStructure, Self::Error> {
-        match self.path {
-            Some(path) => Ok(FolderStructure::from_relative(path, self.config.clone())),
-            None => Err("Path cannot be empty".to_string()),
-        }
-    }
-}
-
-#[derive(Debug, Deserialize, Clone)]
-struct GeneralConfig {
-    path: PathBuf,
-    #[serde(default = "get_default_structure_general")]
-    config: RelativeFolderStructure,
-}
-
-fn get_default_structure_general() -> RelativeFolderStructure {
-    RelativeFolderStructure {
-        checkpoints: RelativePath::new("checkpoints").to_relative_path_buf(),
-        loras: RelativePath::new("loras").to_relative_path_buf(),
-        controlnet: RelativePath::new("controlnet").to_relative_path_buf(),
-        upscale_models: RelativePath::new("upscale_models").to_relative_path_buf(),
-        vae: RelativePath::new("vae").to_relative_path_buf(),
-    }
-}
-
-impl Default for GeneralConfig {
-    fn default() -> Self {
-        Self {
-            path: Path::new("./models").to_path_buf(),
-            config: get_default_structure_general(),
-        }
-    }
-}
-
-impl From<GeneralConfig> for FolderStructure {
-    fn from(value: GeneralConfig) -> Self {
-        FolderStructure::from_relative(value.path, value.config)
-    }
-}
-
-#[derive(Debug, Deserialize, Clone, Default)]
-struct Config {
-    #[serde(default)]
-    comfyui: ComfyUIConfig,
-    #[serde(default)]
-    webui: WebUIConfig,
-    #[serde(default)]
-    general: GeneralConfig,
-}
-
-fn setup_logger(verbosity: u8) -> Result<(), String> {
->>>>>>> f312b484
     let log_level = match verbosity {
         0 => LevelFilter::Error,
         1 => LevelFilter::Warn,
@@ -203,45 +43,24 @@
         models_structure.soft_link_to(&comfyui_structure)?;
     }
 
-<<<<<<< HEAD
     Ok(())
 }
-=======
-    let config_file_path = "config.toml";
-    let config_contents = std::fs::read_to_string(config_file_path).unwrap_or_default();
-    let config = toml::from_str::<Config>(&config_contents).unwrap();
-    debug!("Current config: {:?}", config);
->>>>>>> f312b484
+
 
 fn process_webui(models_structure: &FolderStructure, config: &Option<Config>, webui_path: Option<PathBuf>) -> Result<(), Box<dyn std::error::Error>> {
     if let Some(path) = webui_path {
         debug!("Linking to WebUI: {:?}", path);
 
-<<<<<<< HEAD
         let webui_structure: FolderStructure = match config {
             Some(config) => config.clone().webui.try_into()?,
             None => WebUIConfig::new(path).try_into()?,
-=======
-    if config.comfyui.enabled {
-        info!("ComfyUI is enabled, linking");
-        let Ok(comfyui_config): Result<FolderStructure, String> = config.clone().comfyui.try_into() else {
-            return Err("ComfyUI configuration is invalid".to_string());
->>>>>>> f312b484
         };
 
         models_structure.soft_link_to(&webui_structure)?;
     }
 
-<<<<<<< HEAD
     Ok(())
 }
-=======
-    if config.webui.enabled {
-        info!("WebUI is enabled, linking");
-        let Ok(webui_config): Result<FolderStructure, String> = config.clone().webui.try_into() else {
-            return Err("WebUI configuration is invalid".to_string());
-        };
->>>>>>> f312b484
 
 fn main() -> Result<(), Box<dyn std::error::Error>> {
     let mut argparser = ArgumentParser::new();
